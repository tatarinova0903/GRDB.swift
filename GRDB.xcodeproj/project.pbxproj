--- conflicted
+++ resolved
@@ -1608,10 +1608,7 @@
 				56E06F051E859064008AE2A4 /* Fixits-0.102.0.swift */,
 				56D121591ED34978001347D2 /* Fixits-0.109.0.swift */,
 				56873BEB1F2CB400004D24B4 /* Fixits-1.2.swift */,
-<<<<<<< HEAD
 				569A98EC2039B6F3008D7DBF /* Fixits-3.0.swift */,
-=======
->>>>>>> 91b574e1
 				56B1C3CC201C8D0E001938DA /* Swift4.1.swift */,
 			);
 			path = Legacy;
@@ -2332,11 +2329,7 @@
 				56A2388C1B9C75030082EB20 /* Statement.swift in Sources */,
 				5659F4931EA8D964004A4992 /* ReadWriteBox.swift in Sources */,
 				56B1C3CE201C8D0E001938DA /* Swift4.1.swift in Sources */,
-<<<<<<< HEAD
 				5605F1941C6B1A8700235C62 /* QueryInterfaceQuery.swift in Sources */,
-=======
-				5605F1941C6B1A8700235C62 /* QueryInterfaceSelectQueryDefinition.swift in Sources */,
->>>>>>> 91b574e1
 				56B7F43B1BEB42D500E39BBF /* Migration.swift in Sources */,
 				5690C3431D23E82A00E59934 /* Data.swift in Sources */,
 				5674A7001F307F600095F066 /* FetchableRecord+Decodable.swift in Sources */,
