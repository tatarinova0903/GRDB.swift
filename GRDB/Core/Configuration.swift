import Foundation

/// Configuration are arguments to the DatabaseQueue initializers.
public struct Configuration {
    
    // MARK: - Misc options
    
    public var foreignKeysEnabled: Bool = true
    public var readonly: Bool = false
    
    /// A function that is called on every statement executed by the database.
    public var trace: TraceFunction?
    
    
    // MARK: - Transactions
    
<<<<<<< HEAD
    /// The transaction kind used by Database.inTransaction().
    ///
    /// Default is `.Immediate`.
    public var defaultTransactionKind: TransactionKind
=======
    /// The default kind of transaction.
    public var defaultTransactionKind: TransactionKind = .Immediate
>>>>>>> b29869e0
    
    
    // MARK: - Concurrency
    
    public var busyMode: BusyMode = .ImmediateError
    var threadingMode: ThreadingMode = .Default
    
    
    // MARK: - Factory Configuration
    
    /// Returns a factory configuration:
    ///
    /// - foreignKeysEnabled: true
    /// - readonly: false
    /// - trace: nil
    /// - defaultTransactionKind: .Immediate
    /// - transactionObserver: nil
    /// - busyMode: .ImmediateError
    public init() { }
    
    
    // MARK: - SQLite flags
    
    var sqliteOpenFlags: Int32 {
        return threadingMode.sqliteOpenFlags | (readonly ? SQLITE_OPEN_READONLY : (SQLITE_OPEN_CREATE | SQLITE_OPEN_READWRITE))
    }
}

/// A tracing function.
///
/// - parameter sql: An SQL query
public typealias TraceFunction = (String) -> Void

/// A tracing function that logs SQL statements with NSLog
public func LogSQL(sql: String) {
    NSLog("SQLite: %@", sql)
}
<|MERGE_RESOLUTION|>--- conflicted
+++ resolved
@@ -14,15 +14,8 @@
     
     // MARK: - Transactions
     
-<<<<<<< HEAD
-    /// The transaction kind used by Database.inTransaction().
-    ///
-    /// Default is `.Immediate`.
-    public var defaultTransactionKind: TransactionKind
-=======
     /// The default kind of transaction.
     public var defaultTransactionKind: TransactionKind = .Immediate
->>>>>>> b29869e0
     
     
     // MARK: - Concurrency
